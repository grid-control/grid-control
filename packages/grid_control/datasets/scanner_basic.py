# | Copyright 2010-2016 Karlsruhe Institute of Technology
# |
# | Licensed under the Apache License, Version 2.0 (the "License");
# | you may not use this file except in compliance with the License.
# | You may obtain a copy of the License at
# |
# |     http://www.apache.org/licenses/LICENSE-2.0
# |
# | Unless required by applicable law or agreed to in writing, software
# | distributed under the License is distributed on an "AS IS" BASIS,
# | WITHOUT WARRANTIES OR CONDITIONS OF ANY KIND, either express or implied.
# | See the License for the specific language governing permissions and
# | limitations under the License.

import os, sys, logging
from grid_control import utils
from grid_control.config import ConfigError, createConfig
from grid_control.datasets import DataProvider, DatasetError
from grid_control.datasets.scanner_base import InfoScanner
from grid_control.job_db import Job, JobDB
from grid_control.job_selector import JobSelector
from grid_control.utils.parsing import parseStr
from python_compat import identity, ifilter, imap, irange, izip, lfilter, lmap, reduce, set, sorted

def splitParse(opt):
	(delim, ds, de) = utils.optSplit(opt, '::')
	return (delim, parseStr(ds, int), parseStr(de, int))

class NullScanner(InfoScanner):
	def getEntries(self, path, metadata, events, seList, objStore):
		yield (path, metadata, events, seList, objStore)

# Get output directories from external config file
class OutputDirsFromConfig(InfoScanner):
	def __init__(self, config):
		InfoScanner.__init__(self, config)
		ext_config_fn = config.getPath('source config')
		ext_config = createConfig(ext_config_fn).changeView(setSections = ['global'])
		self._extWorkDir = ext_config.getWorkPath()
		logging.getLogger('user').disabled = True
		self._extWorkflow = ext_config.getPlugin('workflow', 'Workflow:global', cls = 'Workflow',
			pargs = ('task',))
		logging.getLogger('user').disabled = False
		self._extTask = self._extWorkflow.task
		selector = config.get('source job selector', '')
		ext_job_db = JobDB(ext_config, jobSelector = lambda jobNum, jobObj: jobObj.state == Job.SUCCESS)
		self._selected = sorted(ext_job_db.getJobs(JobSelector.create(selector, task = self._extTask)))

	def getEntries(self, path, metadata, events, seList, objStore):
		for jobNum in self._selected:
			log = utils.ActivityLog('Reading job logs - [%d / %d]' % (jobNum, self._selected[-1]))
			metadata['GC_JOBNUM'] = jobNum
			objStore.update({'GC_TASK': self._extTask, 'GC_WORKDIR': self._extWorkDir})
			yield (os.path.join(self._extWorkDir, 'output', 'job_%d' % jobNum), metadata, events, seList, objStore)
			log.finish()


class OutputDirsFromWork(InfoScanner):
	def __init__(self, config):
		InfoScanner.__init__(self, config)
		self._extWorkDir = config.getPath('source directory')
		self._extOutputDir = os.path.join(self._extWorkDir, 'output')
		self._selector = JobSelector.create(config.get('source job selector', ''))

	def getEntries(self, path, metadata, events, seList, objStore):
		allDirs = lfilter(lambda fn: fn.startswith('job_'), os.listdir(self._extOutputDir))
		for idx, dirName in enumerate(allDirs):
			log = utils.ActivityLog('Reading job logs - [%d / %d]' % (idx, len(allDirs)))
			try:
				metadata['GC_JOBNUM'] = int(dirName.split('_')[1])
			except Exception:
<<<<<<< HEAD
				pass
=======
				continue
>>>>>>> b9b7ebe2
			objStore['GC_WORKDIR'] = self._extWorkDir
			log.finish()
			if self._selector and not self._selector(metadata['GC_JOBNUM'], None):
				continue
			elif self._selector is not None:
				continue
			yield (os.path.join(self._extOutputDir, dirName), metadata, events, seList, objStore)


class MetadataFromTask(InfoScanner):
	def __init__(self, config):
		InfoScanner.__init__(self, config)
		ignoreDef = lmap(lambda x: 'SEED_%d' % x, irange(10)) + ['FILE_NAMES',
			'SB_INPUT_FILES', 'SE_INPUT_FILES', 'SE_INPUT_PATH', 'SE_INPUT_PATTERN',
			'SB_OUTPUT_FILES', 'SE_OUTPUT_FILES', 'SE_OUTPUT_PATH', 'SE_OUTPUT_PATTERN',
			'SE_MINFILESIZE', 'DOBREAK', 'MY_RUNTIME', 'GC_RUNTIME', 'MY_JOBID', 'GC_JOB_ID',
			'GC_VERSION', 'GC_DEPFILES', 'SUBST_FILES', 'SEEDS',
			'SCRATCH_LL', 'SCRATCH_UL', 'LANDINGZONE_LL', 'LANDINGZONE_UL']
		self._ignoreVars = config.getList('ignore task vars', ignoreDef)

	def getEntries(self, path, metadata, events, seList, objStore):
		newVerbosity = utils.verbosity(utils.verbosity() - 3)
		if 'GC_TASK' in objStore:
			tmp = dict(objStore['GC_TASK'].getTaskConfig())
			if 'GC_JOBNUM' in metadata:
				tmp.update(objStore['GC_TASK'].getJobConfig(metadata['GC_JOBNUM']))
			for (newKey, oldKey) in objStore['GC_TASK'].getVarMapping().items():
				tmp[newKey] = tmp.get(oldKey)
			metadata.update(utils.filterDict(tmp, kF = lambda k: k not in self._ignoreVars))
		utils.verbosity(newVerbosity + 3)
		yield (path, metadata, events, seList, objStore)


class FilesFromLS(InfoScanner):
	def __init__(self, config):
		InfoScanner.__init__(self, config)
		self._path = config.get('source directory', '.')
		self._path = utils.QM('://' in self._path, self._path, utils.cleanPath(self._path))

	def getEntries(self, path, metadata, events, seList, objStore):
		metadata['GC_SOURCE_DIR'] = self._path
		counter = 0
		from grid_control.backends.storage import se_ls
		proc = se_ls(self._path)
		for fn in proc.stdout.iter(timeout = 60):
			log = utils.ActivityLog('Reading source directory - [%d]' % counter)
			yield (os.path.join(self._path, fn.strip()), metadata, events, seList, objStore)
			counter += 1
			log.finish()
		if proc.status(timeout = 0) != 0:
			self._log.log_process(proc)


class JobInfoFromOutputDir(InfoScanner):
	def getEntries(self, path, metadata, events, seList, objStore):
		jobInfoPath = os.path.join(path, 'job.info')
		try:
			jobInfo = utils.DictFormat('=').parse(open(jobInfoPath))
			if jobInfo.get('exitcode') == 0:
				objStore['JOBINFO'] = jobInfo
				yield (path, metadata, events, seList, objStore)
		except Exception:
			pass


class FilesFromJobInfo(InfoScanner):
	def getGuards(self):
		return (['SE_OUTPUT_FILE'], ['SE_OUTPUT_PATH'])

	def getEntries(self, path, metadata, events, seList, objStore):
		if 'JOBINFO' not in objStore:
			raise DatasetError('Job information is not filled! Ensure that "JobInfoFromOutputDir" is scheduled!')
		try:
			jobInfo = objStore['JOBINFO']
			files = ifilter(lambda x: x[0].startswith('file'), jobInfo.items())
			fileInfos = imap(lambda x_y: tuple(x_y[1].strip('"').split('  ')), files)
			for (hashMD5, name_local, name_dest, pathSE) in fileInfos:
				metadata.update({'SE_OUTPUT_HASH_MD5': hashMD5, 'SE_OUTPUT_FILE': name_local,
					'SE_OUTPUT_BASE': os.path.splitext(name_local)[0], 'SE_OUTPUT_PATH': pathSE})
				yield (os.path.join(pathSE, name_dest), metadata, events, seList, objStore)
		except KeyboardInterrupt:
			sys.exit(os.EX_TEMPFAIL)
		except Exception:
			raise DatasetError('Unable to read file stageout information!')


class FilesFromDataProvider(InfoScanner):
	def __init__(self, config):
		InfoScanner.__init__(self, config)
		dsPath = config.get('source dataset path')
		self._source = DataProvider.createInstance('ListProvider', config, dsPath)

	def getEntries(self, path, metadata, events, seList, objStore):
		for block in self._source.getBlocks():
			for fi in block[DataProvider.FileList]:
				metadata.update({'SRC_DATASET': block[DataProvider.Dataset], 'SRC_BLOCK': block[DataProvider.BlockName]})
				metadata.update(dict(izip(block.get(DataProvider.Metadata, []), fi.get(DataProvider.Metadata, []))))
				yield (fi[DataProvider.URL], metadata, fi[DataProvider.NEntries], block[DataProvider.Locations], objStore)


class MatchOnFilename(InfoScanner):
	def __init__(self, config):
		InfoScanner.__init__(self, config)
		self._match = config.getList('filename filter', ['*.root'])

	def getEntries(self, path, metadata, events, seList, objStore):
		if utils.matchFileName(path, self._match):
			yield (path, metadata, events, seList, objStore)


class AddFilePrefix(InfoScanner):
	def __init__(self, config):
		InfoScanner.__init__(self, config)
		self._prefix = config.get('filename prefix', '')

	def getEntries(self, path, metadata, events, seList, objStore):
		yield (self._prefix + path, metadata, events, seList, objStore)


class MatchDelimeter(InfoScanner):
	def __init__(self, config):
		InfoScanner.__init__(self, config)
		self._matchDelim = config.get('delimeter match', '').split(':')
		self._delimDS = config.get('delimeter dataset key', '')
		self._delimB = config.get('delimeter block key', '')

	def getGuards(self):
		return (utils.QM(self._delimDS, ['DELIMETER_DS'], []), utils.QM(self._delimB, ['DELIMETER_B'], []))

	def getEntries(self, path, metadata, events, seList, objStore):
		if len(self._matchDelim) == 2:
			if os.path.basename(path).count(self._matchDelim[0]) != int(self._matchDelim[1]):
				raise StopIteration
		def getVar(d, s, e):
			return str.join(d, os.path.basename(path).split(d)[s:e])
		if self._delimDS:
			metadata['DELIMETER_DS'] = getVar(*splitParse(self._delimDS))
		if self._delimB:
			metadata['DELIMETER_B'] = getVar(*splitParse(self._delimB))
		yield (path, metadata, events, seList, objStore)


class ParentLookup(InfoScanner):
	def __init__(self, config):
		InfoScanner.__init__(self, config)
		self._parentKeys = config.getList('parent keys', [])
		self._looseMatch = config.getInt('parent match level', 1)
		self._source = config.get('parent source', '')
		self._merge = config.getBool('merge parents', False)
		self._lfnMap = {}

	def getGuards(self):
		return ([], utils.QM(self._merge, [], ['PARENT_PATH']))

	def lfnTrans(self, lfn):
		if lfn and self._looseMatch: # return looseMatch path elements in reverse order
			def trunkPath(x, y):
				return (lambda s: (s[0], os.path.join(x[1], s[1])))(os.path.split(x[0]))
			return reduce(trunkPath, irange(self._looseMatch), (lfn, ''))[1]
		return lfn

	def getEntries(self, path, metadata, events, seList, objStore):
		datacachePath = os.path.join(objStore.get('GC_WORKDIR', ''), 'datacache.dat')
		source = utils.QM((self._source == '') and os.path.exists(datacachePath), datacachePath, self._source)
		if source and (source not in self._lfnMap):
			pSource = DataProvider.createInstance('ListProvider', createConfig(), source)
			for (n, fl) in imap(lambda b: (b[DataProvider.Dataset], b[DataProvider.FileList]), pSource.getBlocks()):
				self._lfnMap.setdefault(source, {}).update(dict(imap(lambda fi: (self.lfnTrans(fi[DataProvider.URL]), n), fl)))
		pList = set()
		for key in ifilter(lambda k: k in metadata, self._parentKeys):
			pList.update(imap(lambda pPath: self._lfnMap.get(source, {}).get(self.lfnTrans(pPath)), metadata[key]))
		metadata['PARENT_PATH'] = lfilter(identity, pList)
		yield (path, metadata, events, seList, objStore)


class DetermineEvents(InfoScanner):
	def __init__(self, config):
		InfoScanner.__init__(self, config)
		self._eventsCmd = config.get('events command', '')
		self._eventsKey = config.get('events key', '')
		ev_per_kv = parseStr(config.get('events per key value', ''), float, 1)
		kv_per_ev = parseStr(config.get('key value per events', ''), float, -1)
		if self._eventsKey:
			if ev_per_kv * kv_per_ev >= 0: # one is zero or both are negative/positive
				raise ConfigError('Invalid value for "events per key value" or "key value per events"!')
			elif ev_per_kv > 0:
				self._eventsKeyScale = ev_per_kv
			else:
				self._eventsKeyScale = 1.0 / kv_per_ev
		self._eventsDefault = config.getInt('events default', -1)

	def getEntries(self, path, metadata, events, seList, objStore):
		if (events is None) or (events < 0):
			events = self._eventsDefault
		if self._eventsKey:
			events = max(1, int(int(metadata.get(self._eventsKey, events)) * self._eventsKeyScale))
		if self._eventsCmd:
			try:
				events = int(os.popen('%s %s' % (self._eventsCmd, path)).readlines()[-1])
			except Exception:
				pass
		yield (path, metadata, events, seList, objStore)<|MERGE_RESOLUTION|>--- conflicted
+++ resolved
@@ -69,11 +69,7 @@
 			try:
 				metadata['GC_JOBNUM'] = int(dirName.split('_')[1])
 			except Exception:
-<<<<<<< HEAD
-				pass
-=======
 				continue
->>>>>>> b9b7ebe2
 			objStore['GC_WORKDIR'] = self._extWorkDir
 			log.finish()
 			if self._selector and not self._selector(metadata['GC_JOBNUM'], None):
